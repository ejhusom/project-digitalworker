profile:
<<<<<<< HEAD
        # dataset: digitalworker_arm_angle_reduced_classes
=======
    dataset: digitalworker
    # dataset: digitalworker_arm_angle_reduced_classes
>>>>>>> d3378c3f
    # dataset: digitalworker_reduced_classes
    dataset: test_new

clean:
        #target: Arm_Above_90
    target: Class
    classification: True
    onehot_encode_target: True
    combine_files: False
    percentage_zeros_threshold: 1.0
    correlation_metric: pearson
    input_max_correlation_threshold: 1.0

featurize:
    # If empty, all input variables are used
    variables_to_include:
            # - Trunk_AccX 
            # - Trunk_AccY 
          # - Trunk_AccZ 
        - Arm_AccX 
        - Arm_AccY 
        - Arm_AccZ 
        # - Hip_AccX 
        # - Hip_AccY 
        # - Hip_AccZ 
        # - Thigh_AccX 
          # - Thigh_AccY 
          # - Thigh_AccZ 
          # - Calf_AccX 
          # - Calf_AccY 
          # - Calf_AccZ

    # By setting this to True, the add_-options below are overrided.
    use_all_engineered_features_on_all_variables: False

    # List the variables below each add_* to add engineered feature
    add_sum:
        # - Trunk_AccX 
        # - Trunk_AccY 
        # - Trunk_AccZ 
        # - Arm_AccX 
        # - Arm_AccY 
        # - Arm_AccZ 
        # - Hip_AccX 
        # - Hip_AccY 
        # - Hip_AccZ 
        # - Thigh_AccX 
        # - Thigh_AccY 
        # - Thigh_AccZ 
        # - Calf_AccX 
        # - Calf_AccY 
        # - Calf_AccZ
    add_gradient:
        # - variable1
        # - Trunk_AccX 
        # - Trunk_AccY 
        # - Trunk_AccZ 
        # - Arm_AccX 
        # - Arm_AccY 
        # - Arm_AccZ 
        # - Hip_AccX 
        # - Hip_AccY 
        # - Hip_AccZ 
        # - Thigh_AccX 
        # - Thigh_AccY 
        # - Thigh_AccZ 
        # - Calf_AccX 
        # - Calf_AccY 
        # - Calf_AccZ
    add_mean:
            #         - Trunk_AccX 
            #         - Trunk_AccY 
            #         - Trunk_AccZ 
            #         - Arm_AccX 
            #         - Arm_AccY 
            #         - Arm_AccZ 
            #         - Hip_AccX 
            #         - Hip_AccY 
            #         - Hip_AccZ 
            #         - Thigh_AccX 
            #         - Thigh_AccY 
            #         - Thigh_AccZ 
            #         - Calf_AccX 
            #         - Calf_AccY 
            #         - Calf_AccZ
    add_maximum:
            #         - Trunk_AccX 
            #         - Trunk_AccY 
            #         - Trunk_AccZ 
            #         - Arm_AccX 
            #         - Arm_AccY 
            #         - Arm_AccZ 
            #         - Hip_AccX 
            #         - Hip_AccY 
            #         - Hip_AccZ 
            #         - Thigh_AccX 
            #         - Thigh_AccY 
            #         - Thigh_AccZ 
            #         - Calf_AccX 
            #         - Calf_AccY 
            #         - Calf_AccZ
            #         - variable1
    add_minimum:
        # - variable1
    add_min_max_range:
            #         - Trunk_AccX 
            #         - Trunk_AccY 
            #         - Trunk_AccZ 
            #         - Arm_AccX 
            #         - Arm_AccY 
            #         - Arm_AccZ 
            #         - Hip_AccX 
            #         - Hip_AccY 
            #         - Hip_AccZ 
            #         - Thigh_AccX 
            #         - Thigh_AccY 
            #         - Thigh_AccZ 
            #         - Calf_AccX 
            #         - Calf_AccY 
            #         - Calf_AccZ
            #         - variable1
    add_slope:
        # - variable1
    add_slope_sin:
        # - variable1
    add_slope_cos:
        # - variable1
    add_standard_deviation:
        #         - Trunk_AccX 
        #         - Trunk_AccY 
        #         - Trunk_AccZ 
        #         - Arm_AccX 
        #         - Arm_AccY 
        #         - Arm_AccZ 
        #         - Hip_AccX 
        #         - Hip_AccY 
        #         - Hip_AccZ 
        #         - Thigh_AccX 
        #         - Thigh_AccY 
        #         - Thigh_AccZ 
        #         - Calf_AccX 
        #         - Calf_AccY 
        #         - Calf_AccZ
        #         - variable1
    add_variance:
        # - variable1
    add_peak_frequency:
        # - variable1
    rolling_window_size_sum: 60
    rolling_window_size_mean: 60
    rolling_window_size_max_min: 60
    rolling_window_size_standard_deviation: 60

    # List features here to remove the raw variables after engineering features
    # from them
    remove_features:
        - Timestamp
        #- Arm_Above_90
    target_min_correlation_threshold: 0.0

split:
    train_split: 0.5
    shuffle_files: False
    calibrate_split: 0.0

scale:
    input: minmax
    output:

sequentialize:
    window_size: 15
    overlap: 0
    target_size: 1
    shuffle_samples: False
    future_predict: False

train:
    seed: 2020
    learning_method: brnn
    hyperparameter_tuning: False

    # Parameters for deep learning (dnn, cnn, lstm etc):
    n_epochs: 1
<<<<<<< HEAD
    early_stopping: False
=======
    early_stopping: True
>>>>>>> d3378c3f
    patience: 20
    activation_function: relu
    batch_size: 256
    n_layers: 4
    n_neurons: [64,64,64,64]
    # n_neurons: [16,16,16,8]
    dropout: 0.5

    # Parameters for cnn and rnn
    n_flattened_layers: 2
    n_flattened_nodes: 32

    # Parameters for cnn:
    kernel_size: 3
    maxpooling: False
    maxpooling_size: 4

    # Parameters for rnn:
    unit_type: LSTM

evaluate:
    dropout_uncertainty_estimation: True
    uncertainty_estimation_sampling_size: 4
    show_inputs: True<|MERGE_RESOLUTION|>--- conflicted
+++ resolved
@@ -1,10 +1,7 @@
 profile:
-<<<<<<< HEAD
         # dataset: digitalworker_arm_angle_reduced_classes
-=======
-    dataset: digitalworker
+    # dataset: digitalworker
     # dataset: digitalworker_arm_angle_reduced_classes
->>>>>>> d3378c3f
     # dataset: digitalworker_reduced_classes
     dataset: test_new
 
@@ -183,16 +180,12 @@
 
 train:
     seed: 2020
-    learning_method: brnn
+    learning_method: cnn
     hyperparameter_tuning: False
 
     # Parameters for deep learning (dnn, cnn, lstm etc):
     n_epochs: 1
-<<<<<<< HEAD
     early_stopping: False
-=======
-    early_stopping: True
->>>>>>> d3378c3f
     patience: 20
     activation_function: relu
     batch_size: 256
