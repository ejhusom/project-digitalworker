--- conflicted
+++ resolved
@@ -554,8 +554,6 @@
     plt.tight_layout()
     plt.savefig(PLOTS_PATH / "confusion_matrix.png")
 
-<<<<<<< HEAD
-=======
     if y_pred_std is not None:
         int_labels = unique_labels(y_test, y_pred)
         n_labels = int_labels.size
@@ -595,8 +593,6 @@
         plt.tight_layout()
         plt.savefig(PLOTS_PATH / "probablistic_confusion_matrix.png")
         # plt.show()
-
->>>>>>> d3378c3f
 
 def save_predictions(df_predictions):
     """Save the predictions along with the ground truth as a csv file.
